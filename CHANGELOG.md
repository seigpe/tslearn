# Changelog
All notable changes to this project will be documented in this file.

The format is based on
[Keep a Changelog](https://keepachangelog.com/en/1.0.0/),
and this project adheres to
[Semantic Versioning](https://semver.org/spec/v2.0.0.html).

Changelogs for this project are recorded in this file since v0.2.0.

## [Towards v0.4.0]

### Changed

* Better initialization schemes for `TimeSeriesKMeans` that lead to more
consistent clustering runs (helps avoid empty cluster situations)
* `TimeSeriesScalerMeanVariance` and `TimeSeriesScalerMinMax` are now
completely sklearn-compliant
* The `shapelets` module now requires tensorflow>=2 as dependency (was keras
+ tensorflow==1.* up to version 0.3)
<<<<<<< HEAD
* `ShapeletModel` is now called `LearningShapelets` to be more explicit about
which shapelet-based classifier is implemented. `ShapeletModel` is still
available as an alias, but is now considered part of the private API
=======
* `GlobalAlignmentKernelKMeans` is deprecated in favor of `KernelKMeans` that
accepts various kernels (and "gak" is the default)
>>>>>>> 0d4c4ce5

### Added

* Python 3.8 support
* `dtw_path_from_metric` allows one to pick a dedicated ground metric on top
of which the DTW algorithm can be run
* Nearest Neighbors on SAX representation (with custom distance)
* Calculate pairwise distance matrix between SAX representations
* `PiecewiseAggregateApproximation` can now handle variable lengths
* `ShapeletModel` is now serializable to JSON and pickle formats
* Multivariate datasets from the UCR/UEA archive are now available through
`UCR_UEA_datasets().load_dataset(...)`
* `ShapeletModel` now accepts variable-length time series dataset; a `max_size`
parameter has been introduced to save room at fit time for possibly longer
series to be fed to the model afterwards
* `ShapeletModel` now accepts a `scale` parameter that drives time series
pre-processing for better convergence
* `ShapeletModel` now has a public `history_` attribute that stores
loss and accuracy along fit epochs
* SAX and variants now accept a `scale` parameter that drives time series
pre-processing to fit the N(0,1) underlying hypothesis for SAX
* A new `matrix_profile` module is added that naively computes matrix profile
transforms
* `TimeSeriesKMeans` now has a `transform` method that returns distances to
centroids

### Fixed

* Estimators that can operate on variable length time series now allow 
for test time datasets to have a different length from the one that was
passed at fit time
* Bugfix in `kneighbors()` methods.

### Removed

* Support for Python 2 is dropped


## [v0.3.1]

### Fixed

* Fixed a bug in `TimeSeriesSVC` and `TimeSeriesSVR` that caused user-input 
`gamma` to be ignored (always treated as if it were `"auto"`) for `gak` kernel


## [v0.3.0]

### Changed

* `dtw_barycenter_averaging` is made faster by using vectorized computations
* `dtw_barycenter_averaging` can be restarted several times to reach better
local optima using a parameter `n_init` set to 1 by default
* Functions `load_timeseries_txt` and `save_timeseries_txt` from the utils
module have changed their names to `load_time_series_txt` and 
`save_time_series_txt`. Old names can still be used but considered deprecated
and removed from the public API documentation for the sake of harmonization
* Default value for the maximum number of iterations to train `ShapeletModel` 
and `SerializableShapeletModel` is now set to 10,000 (used to be 100)
* `TimeSeriesScalerMeanVariance` and `TimeSeriesScalerMinMax` now ignore any
NaNs when calling their respective `transform` methods in order to better
mirror scikit-learn's handling of missing data in preprocessing.
* `KNeighborsTimeSeries` now accepts variable-length time series as inputs
when used with metrics that can deal with it (eg. DTW)
* When constrained DTW is used, if the name of the constraint is not given but 
its parameter is set, that is now considered sufficient to identify the 
constraint.

### Added

* `KNeighborsTimeSeriesRegressor` is a new regressor based on 
k-nearest-neighbors that accepts the same metrics as 
`KNeighborsTimeSeriesClassifier`
* A `set_weights` method is added to the `ShapeletModel` and  
`SerializableShapeletModel` estimators
* `subsequence_path` and `subsequence_cost_matrix` are now part of the public 
API and properly documented as such with an example use case in which more than
one path could be of interest (cf. `plot_sdtw.py`)
* `verbose` levels can be set for all functions / classes that use `joblib`
for parallel computations and `joblib` levels are used;
* conversion functions are provided in the `utils` module to interact with
other Python time series packages (`pyts`, `sktime`, `cesium`, `seglearn`, 
`tsfresh`, `stumpy`, `pyflux`)
* `dtw_barycenter_averaging_subgradient` is now available to compute DTW
barycenter based on subgradient descent
* `dtw_limited_warping_length` is provided as a way to compute DTW under upper
bound constraint on warping path length
* `BaseModelPackage` is a base class for serializing models to hdf5, json and 
pickle. h5py is added to requirements for hdf5 support.
* `BaseModelPackage` is used to add serialization functionality to the 
following models: `GlobalAlignmentKernelKMeans`, `TimeSeriesKMeans`,
`KShape`, `KNeighborsTimeSeries`, `KNeighborsTimeSeriesClassifier`,
`PiecewiseAggregateApproximation`, `SymbolicAggregateApproximation`,
and `OneD_SymbolicAggregateApproximation`

## [v0.2.4]

### Fixed

* The `tests` subdirectory is now made a python package and hence included in 
wheels

## [v0.2.2]

### Fixed

* The way version number is retrieved in `setup.py` was not working properly 
on Python 3.4 (and made the install script fail), switched back to the previous
version

## [v0.2.1]

### Added

* A `RuntimeWarning` is raised when an `'itakura'` constraint is set
that is unfeasible given the provided shapes.

### Fixed

* `'itakura'` and `'sakoe_chiba'` were swapped in `metrics.compute_mask`

## [v0.2.0]

### Added

* `tslearn` estimators are now automatically tested to match `sklearn`
requirements "as much as possible" (cf. `tslearn` needs in
terms of data format, _etc._)
* `cdist_dtw` and `cdist_gak` now have a `n_jobs` parameter to parallelize
distance computations using `joblib.Parallel`
* `n_jobs` is also available as a prameter in
`silhouette_score`, `TimeSeriesKMeans`, `KNeighborsTimeSeries`,
`KNeighborsTimeSeriesClassifier`, `TimeSeriesSVC`,
`TimeSeriesSVR` and `GlobalAlignmentKernelKMeans`

### Changed

* Faster DTW computations using `numba`
* `tslearn` estimators can be used in conjunction with `sklearn` pipelines and
cross-validation tools, even (for those concerned) with variable-length data
* doctests have been reduced to those necessary for documentation purposes, the
other tests being moved to `tests/*.py`
* The list of authors for the `tslearn` bibliographic reference has been
updated to include Johann Faouzi and Gilles Van de Wiele
* In `TimeSeriesScalerMinMax`, `min` and `max` parameters are now deprecated
in favor of `value_range`. Will be removed in v0.4
* In `TimeSeriesKMeans` and `silhouette_score`, `'gamma_sdtw'` is now
deprecated as a key for `metric_params` in favor of `gamma`. Will be removed
in v0.4

### Removed

* Barycenter methods implemented as estimators are no longer provided: use
dedicated functions from the `tslearn.barycenters` module instead<|MERGE_RESOLUTION|>--- conflicted
+++ resolved
@@ -18,14 +18,11 @@
 completely sklearn-compliant
 * The `shapelets` module now requires tensorflow>=2 as dependency (was keras
 + tensorflow==1.* up to version 0.3)
-<<<<<<< HEAD
+* `GlobalAlignmentKernelKMeans` is deprecated in favor of `KernelKMeans` that
+accepts various kernels (and "gak" is the default)
 * `ShapeletModel` is now called `LearningShapelets` to be more explicit about
 which shapelet-based classifier is implemented. `ShapeletModel` is still
 available as an alias, but is now considered part of the private API
-=======
-* `GlobalAlignmentKernelKMeans` is deprecated in favor of `KernelKMeans` that
-accepts various kernels (and "gak" is the default)
->>>>>>> 0d4c4ce5
 
 ### Added
 
